--- conflicted
+++ resolved
@@ -225,37 +225,25 @@
     import org.locationtech.geomesa.index.conf.QueryHints.RichHints
 
     /** This function is used to implement custom client filters for HBase **/
-<<<<<<< HEAD
-      val transform = hints.getTransform // will eventually be used to support remote transforms 
-      val feature = sft // will eventually be used to support remote transforms 
-      val query = if (remote) { None } else { ecql }
-      val toFeatures = resultsToFeatures(feature, query, transform)
-      val remoteFilters = if (remote) { ecql.map { filter =>
-        new JSimpleFeatureFilter(sft, filter)
-      }.toSeq } else { Nil }
-
-      val coprocessor: Option[Coprocessor] = {
-        if (hints.isDensityQuery) {
-          Some(new KryoLazyDensityCoprocessor)
-        } else {
-          None
-        }
-      }
-
-      ScanConfig(remoteFilters, coprocessor, toFeatures)
-=======
     val transform: Option[(String, SimpleFeatureType)] = hints.getTransform
+
+    val coprocessor: Option[Coprocessor] = {
+      if (hints.isDensityQuery) {
+        Some(new KryoLazyDensityCoprocessor)
+      } else {
+        None
+      }
+    }
 
     if (!remote) {
       val localToFeatures = resultsToFeatures(sft, ecql, transform)
-      ScanConfig(Nil, localToFeatures)
+      ScanConfig(Nil, coprocessor, localToFeatures)
     } else {
       val (remoteTdefArg: String, remoteSchema: SimpleFeatureType) = transform.getOrElse(("", sft))
       val toFeatures = resultsToFeatures(remoteSchema, None, None)
       val remoteCQLFilter: Filter = ecql.getOrElse(Filter.INCLUDE)
       val remoteFilters: Seq[HBaseFilter] = Seq(new JSimpleFeatureFilter(sft, remoteCQLFilter, remoteTdefArg, SimpleFeatureTypes.encodeType(remoteSchema)))
-      ScanConfig(remoteFilters, toFeatures)
-    }
->>>>>>> 52af3b7c
+      ScanConfig(remoteFilters, coprocessor, toFeatures)
+    }
   }
 }