/*
 * Copyright 2014 Commonwealth Computer Research, Inc.
 *
 * Licensed under the Apache License, Version 2.0 (the "License");
 * you may not use this file except in compliance with the License.
 * You may obtain a copy of the License at
 *
 * http://www.apache.org/licenses/LICENSE-2.0
 *
 * Unless required by applicable law or agreed to in writing, software
 * distributed under the License is distributed on an "AS IS" BASIS,
 * WITHOUT WARRANTIES OR CONDITIONS OF ANY KIND, either express or implied.
 * See the License for the specific language governing permissions and
 * limitations under the License.
 */


package org.locationtech.geomesa.core.data

import java.util.{Map => JMap}

import com.google.common.collect.ImmutableSortedSet
import com.typesafe.scalalogging.slf4j.Logging
import org.apache.accumulo.core.client._
import org.apache.accumulo.core.client.admin.TimeType
import org.apache.accumulo.core.client.security.tokens.AuthenticationToken
import org.apache.accumulo.core.data.{Key, Value}
import org.apache.accumulo.core.file.keyfunctor.{ColumnFamilyFunctor, RowFunctor}
import org.apache.commons.codec.binary.Hex
import org.apache.hadoop.io.Text
import org.geotools.data._
import org.geotools.data.simple.SimpleFeatureSource
import org.geotools.factory.Hints
import org.geotools.feature.NameImpl
import org.geotools.geometry.jts.ReferencedEnvelope
import org.geotools.process.vector.TransformProcess
import org.geotools.referencing.crs.DefaultGeographicCRS
import org.joda.time.Interval
import org.locationtech.geomesa.core
import org.locationtech.geomesa.core.data.AccumuloDataStore._
import org.locationtech.geomesa.core.data.tables.{AttributeTable, RecordTable, SpatioTemporalTable}
import org.locationtech.geomesa.core.index
import org.locationtech.geomesa.core.index._
import org.locationtech.geomesa.core.security.AuthorizationsProvider
import org.locationtech.geomesa.data.TableSplitter
import org.locationtech.geomesa.feature.FeatureEncoding.FeatureEncoding
import org.locationtech.geomesa.feature.{FeatureEncoding, SimpleFeatureEncoder}
import org.locationtech.geomesa.utils.geotools.SimpleFeatureTypes
import org.locationtech.geomesa.utils.geotools.SimpleFeatureTypes.{FeatureSpec, NonGeomAttributeSpec}
import org.locationtech.geomesa.utils.time.Time._
import org.opengis.feature.`type`.{AttributeDescriptor, Name}
import org.opengis.feature.simple.SimpleFeatureType
import org.opengis.filter.Filter
import org.opengis.referencing.crs.CoordinateReferenceSystem

import scala.collection.JavaConversions._
import scala.collection.mutable
import scala.util.{Failure, Success, Try}

/**
 *
 * @param connector Accumulo connector
 * @param catalogTable Table name in Accumulo to store metadata about featureTypes. For pre-catalog
 *                     single-table stores this equates to the spatiotemporal table name
 * @param authorizationsProvider Provides the authorizations used to access data
 * @param writeVisibilities   Visibilities applied to any data written by this store
 *
 *  This class handles DataStores which are stored in Accumulo Tables.  To be clear, one table may
 *  contain multiple features addressed by their featureName.
 */
class AccumuloDataStore(val connector: Connector,
                        val authToken: AuthenticationToken,
                        val catalogTable: String,
                        val authorizationsProvider: AuthorizationsProvider,
                        val writeVisibilities: String,
                        val queryThreadsConfig: Option[Int] = None,
                        val recordThreadsConfig: Option[Int] = None,
                        val writeThreadsConfig: Option[Int] = None,
                        val cachingConfig: Boolean = false,
                        val featureEncoding: FeatureEncoding = DEFAULT_ENCODING)
    extends AbstractDataStore(true) with AccumuloConnectorCreator with StrategyHintsProvider with Logging {

  // having at least as many shards as tservers provides optimal parallelism in queries
  protected [core] val DEFAULT_MAX_SHARD = connector.instanceOperations().getTabletServers.size()

  // record scans are single-row ranges - increasing the threads too much actually causes performance to decrease
  private val recordScanThreads = recordThreadsConfig.getOrElse(10)

  private val writeThreads = writeThreadsConfig.getOrElse(10)

  // cap on the number of threads for any one query
  // if we let threads get too high, performance will suffer for simultaneous clients
  private val MAX_QUERY_THREADS = 15

  // floor on the number of query threads, even if the number of shards is 1
  private val MIN_QUERY_THREADS = 5

  // equivalent to: s"%~#s%$maxShard#r%${name}#cstr%0,3#gh%yyyyMMdd#d::%~#s%3,2#gh::%~#s%#id"
  def buildDefaultSpatioTemporalSchema(name: String, maxShard: Int = DEFAULT_MAX_SHARD): String =
    new IndexSchemaBuilder("~")
      .randomNumber(maxShard)
      .indexOrDataFlag()
      .constant(name)
      .geoHash(0, 3)
      .date("yyyyMMdd")
      .nextPart()
      .geoHash(3, 2)
      .nextPart()
      .id()
      .build()

  Hints.putSystemDefault(Hints.FORCE_LONGITUDE_FIRST_AXIS_ORDER, true)

  private val validated = new mutable.HashMap[String, String]()
                              with mutable.SynchronizedMap[String, String]

  private val metadata: GeoMesaMetadata =
    new AccumuloBackedMetadata(connector, catalogTable, writeVisibilities, authorizationsProvider)

  private val visibilityCheckCache = new mutable.HashMap[(String, String), Boolean]()
                                         with mutable.SynchronizedMap[(String, String), Boolean]

  // TODO memory should be configurable
  private val defaultBWConfig =
    new BatchWriterConfig().setMaxMemory(10000L).setMaxWriteThreads(writeThreads)

  private val tableOps = connector.tableOperations()

  ensureTableExists(catalogTable)

  /**
   * Computes and writes the metadata for this feature type
   *
   * @param sft
   * @param fe
   */
  private def writeMetadata(sft: SimpleFeatureType,
                            fe: FeatureEncoding,
                            spatioTemporalSchemaValue: String) {

    // compute the metadata values
    val attributesValue = SimpleFeatureTypes.encodeType(sft)
    val dtgValue: Option[String] = {
      val userData = sft.getUserData
      // inspect, warn and set SF_PROPERTY_START_TIME if appropriate
      TemporalIndexCheck.extractNewDTGFieldCandidate(sft)
        .foreach { name => userData.put(core.index.SF_PROPERTY_START_TIME, name) }
      if (userData.containsKey(core.index.SF_PROPERTY_START_TIME)) {
        Option(userData.get(core.index.SF_PROPERTY_START_TIME).asInstanceOf[String])
      } else {
        None
      }
    }
    val featureEncodingValue        = /*_*/fe.toString/*_*/
    val spatioTemporalIdxTableValue = formatSpatioTemporalIdxTableName(catalogTable, sft)
    val attrIdxTableValue           = formatAttrIdxTableName(catalogTable, sft)
    val recordTableValue            = formatRecordTableName(catalogTable, sft)
    val queriesTableValue           = formatQueriesTableName(catalogTable, sft)
    val dtgFieldValue               = dtgValue.getOrElse(core.DEFAULT_DTG_PROPERTY_NAME)
    val tableSharingValue           = core.index.getTableSharing(sft).toString
    val dataStoreVersion            = INTERNAL_GEOMESA_VERSION.toString

    // store each metadata in the associated key
    val attributeMap = Map(ATTRIBUTES_KEY        -> attributesValue,
                           SCHEMA_KEY            -> spatioTemporalSchemaValue,
                           DTGFIELD_KEY          -> dtgFieldValue,
                           FEATURE_ENCODING_KEY  -> featureEncodingValue,
                           VISIBILITIES_KEY      -> writeVisibilities,
                           ST_IDX_TABLE_KEY      -> spatioTemporalIdxTableValue,
                           ATTR_IDX_TABLE_KEY    -> attrIdxTableValue,
                           RECORD_TABLE_KEY      -> recordTableValue,
                           QUERIES_TABLE_KEY     -> queriesTableValue,
                           SHARED_TABLES_KEY     -> tableSharingValue,
                           VERSION_KEY           -> dataStoreVersion
                       )

    val featureName = getFeatureName(sft)
    metadata.insert(featureName, attributeMap)

    // write out a visibilities protected entry that we can use to validate that a user can see
    // data in this store
    if (!writeVisibilities.isEmpty) {
      metadata.insert(featureName, VISIBILITIES_CHECK_KEY, writeVisibilities, writeVisibilities)
    }
  }

  /**
   * Used to update the attributes that are marked as indexed
   *
   * @param featureName
   * @param attributes
   */
  def updateIndexedAttributes(featureName: String, attributes: String): Unit = {
    val FeatureSpec(existing, _) = SimpleFeatureTypes.parse(getAttributes(featureName).getOrElse(""))
    val FeatureSpec(updated, _)  = SimpleFeatureTypes.parse(attributes)
    // check that the only changes are to non-geometry index flags
    val ok = existing.length == updated.length &&
      existing.zip(updated).forall { case (e, u) => e == u ||
        (e.isInstanceOf[NonGeomAttributeSpec] &&
         u.isInstanceOf[NonGeomAttributeSpec] &&
         e.clazz == u.clazz &&
         e.name == u.name) }
    if (!ok) {
      throw new IllegalArgumentException("Attribute spec is not consistent with existing spec")
    }

    metadata.insert(featureName, ATTRIBUTES_KEY, attributes)

    // reconfigure the splits on the attribute table
    configureAttrIdxTable(getSchema(featureName), getAttrIdxTableName(featureName))
  }

  type KVEntry = JMap.Entry[Key,Value]

  /**
   * Read Record table name from store metadata
   */
  def getRecordTableForType(featureType: SimpleFeatureType): String =
    getRecordTableForType(featureType.getTypeName)

  /**
   * Read Record table name from store metadata
   */
  def getRecordTableForType(featureName: String): String =
    metadata.readRequired(featureName, RECORD_TABLE_KEY)

  /**
   * Read SpatioTemporal Index table name from store metadata
   */
  def getSpatioTemporalIdxTableName(featureType: SimpleFeatureType): String =
    getSpatioTemporalIdxTableName(featureType.getTypeName)

  /**
   * Read SpatioTemporal Index table name from store metadata
   */
  def getSpatioTemporalIdxTableName(featureName: String): String =
    if (geomesaVersion(featureName) > 0) {
      metadata.readRequired(featureName, ST_IDX_TABLE_KEY)
    } else {
      catalogTable
    }

  /**
   * Read Attribute Index table name from store metadata
   */
  def getAttrIdxTableName(featureType: SimpleFeatureType): String =
    getAttrIdxTableName(featureType.getTypeName)

  /**
   * Read Attribute Index table name from store metadata
   */
  def getAttrIdxTableName(featureName: String): String =
    metadata.readRequired(featureName, ATTR_IDX_TABLE_KEY)

  /**
   * Read Queries table name from store metadata
   * @param featureType
   * @return
   */
  def getQueriesTableName(featureType: SimpleFeatureType): String =
    Try(metadata.readRequired(featureType.getTypeName, QUERIES_TABLE_KEY)) match {
      case Success(queriesTableName) => queriesTableName
      // For backwards compatibility with existing tables that do not have queries table metadata
      case Failure(t) if t.getMessage.contains("Unable to find required metadata property") =>
        writeAndReturnMissingQueryTableMetadata(featureType)
      case Failure(t) => throw t
    }

  /**
   * Here just to write missing query metadata (for backwards compatibility with preexisting data).
   * @param sft
   */
  private[this] def writeAndReturnMissingQueryTableMetadata(sft: SimpleFeatureType): String = {
    val featureName = getFeatureName(sft)

    val queriesTableValue = formatQueriesTableName(catalogTable, sft)

    metadata.insert(featureName, QUERIES_TABLE_KEY, queriesTableValue)

    queriesTableValue
  }


  /**
   * Read SpatioTemporal Index table name from store metadata
   */
  def getSpatioTemporalMaxShard(sft: SimpleFeatureType): Int = {
    val indexSchemaFmt = metadata.read(sft.getTypeName, SCHEMA_KEY)
      .getOrElse(throw new RuntimeException(s"Unable to find required metadata property for $SCHEMA_KEY"))
    val fe = SimpleFeatureEncoder(sft, getFeatureEncoding(sft))
    val indexSchema = IndexSchema(indexSchemaFmt, sft, fe)
    indexSchema.maxShard
  }

  def createTablesForType(featureType: SimpleFeatureType, maxShard: Int) {
    val spatioTemporalIdxTable = formatSpatioTemporalIdxTableName(catalogTable, featureType)
    val attributeIndexTable    = formatAttrIdxTableName(catalogTable, featureType)
    val recordTable            = formatRecordTableName(catalogTable, featureType)

    List(spatioTemporalIdxTable, attributeIndexTable, recordTable).foreach(ensureTableExists)

    configureRecordTable(featureType, recordTable)
    configureAttrIdxTable(featureType, attributeIndexTable)
    configureSpatioTemporalIdxTable(maxShard, featureType, spatioTemporalIdxTable)
  }

  private def ensureTableExists(table: String) =
    if (!tableOps.exists(table)) {
      try {
        tableOps.create(table, true, TimeType.LOGICAL)
      } catch {
        case e: TableExistsException => // this can happen with multiple threads but shouldn't cause any issues
      }
    }

  def configureRecordTable(featureType: SimpleFeatureType, recordTable: String): Unit = {
    val prefix = index.getTableSharingPrefix(featureType)
    val prefixFn = RecordTable.getRowKey(prefix, _: String)
    val splitterClazz = featureType.getUserData.getOrElse(SimpleFeatureTypes.TABLE_SPLITTER, classOf[HexSplitter].getCanonicalName).asInstanceOf[String]
    val clazz = Class.forName(splitterClazz)
    val splitter = clazz.newInstance().asInstanceOf[TableSplitter]
    val splitterOptions = featureType.getUserData.getOrElse(SimpleFeatureTypes.TABLE_SPLITTER_OPTIONS, Map.empty[String, String]).asInstanceOf[Map[String, String]]
    val splits = splitter.getSplits(splitterOptions)
    val sortedSplits = ImmutableSortedSet.copyOf(splits.map(_.toString).map(prefixFn).map(new Text(_)))
    tableOps.addSplits(recordTable, sortedSplits)
    // enable the row functor as the feature ID is stored in the Row ID
    tableOps.setProperty(recordTable, "table.bloom.key.functor", classOf[RowFunctor].getCanonicalName)
    tableOps.setProperty(recordTable, "table.bloom.enabled", "true")
  }

  // configure splits for each of the attribute names
  def configureAttrIdxTable(featureType: SimpleFeatureType, attributeIndexTable: String): Unit = {
    val indexedAttrs = SimpleFeatureTypes.getSecondaryIndexedAttributes(featureType)
    if (!indexedAttrs.isEmpty) {
      val prefix = index.getTableSharingPrefix(featureType)
      val prefixFn = AttributeTable.getAttributeIndexRowPrefix(prefix, _: AttributeDescriptor)
      val names = indexedAttrs.map(prefixFn).map(new Text(_))
      val splits = ImmutableSortedSet.copyOf(names.toArray)
      tableOps.addSplits(attributeIndexTable, splits)
    }
  }

  def configureSpatioTemporalIdxTable(maxShard: Int,
                                      featureType: SimpleFeatureType,
                                      tableName: String) {

    if (maxShard > 1) {
      val splits = (1 to maxShard - 1).map { i => s"%0${maxShard.toString.length}d".format(i) }.map(new Text(_))
      tableOps.addSplits(tableName, new java.util.TreeSet(splits))
    }

    // enable the column-family functor
    tableOps.setProperty(tableName, "table.bloom.key.functor", classOf[ColumnFamilyFunctor].getCanonicalName)
    tableOps.setProperty(tableName, "table.bloom.enabled", "true")
  }

  // Retrieves or computes the indexSchema
  def computeSpatioTemporalSchema(sft: SimpleFeatureType, maxShard: Int): String = {
    val spatioTemporalIdxSchemaFmt: Option[String] = core.index.getIndexSchema(sft)

    spatioTemporalIdxSchemaFmt match {
      case None => buildDefaultSpatioTemporalSchema(getFeatureName(sft), maxShard)
      case Some(schema) =>
        if (maxShard != DEFAULT_MAX_SHARD) {
          logger.warn("Calling create schema with a custom index format AND a custom shard number. " +
            "The custom index format will take precedence.")
        }
        schema
    }
  }

  /**
   * Compute the GeoMesa SpatioTemporal Schema, create tables, and write metadata to catalog.
   * If the schema already exists, log a message and continue without error.
   *
   * @param featureType
   * @param maxShard numerical id of the max shard (creates maxShard + 1 splits)
   */
  def createSchema(featureType: SimpleFeatureType, maxShard: Int) =
    if (getSchema(featureType.getTypeName) == null) {
      val spatioTemporalSchema = computeSpatioTemporalSchema(featureType, maxShard)
      checkSchemaRequirements(featureType, spatioTemporalSchema)
      createTablesForType(featureType, maxShard)
      writeMetadata(featureType, featureEncoding, spatioTemporalSchema)
    }

  // This function enforces the shared ST schema requirements.
  //  For a shared ST table, the IndexSchema must start with a partition number and a constant string.
  //  TODO: This function should check if the constant is equal to the featureType.getTypeName
  def checkSchemaRequirements(featureType: SimpleFeatureType, schema: String) {
    if(core.index.getTableSharing(featureType)) {

      val (rowf, _,_) = IndexSchema.parse(IndexSchema.formatter, schema).get
      rowf.lf match {
        case Seq(pf: PartitionTextFormatter, i: IndexOrDataTextFormatter, const: ConstantTextFormatter, r@_*) =>
        case _ => throw new RuntimeException(s"Failed to validate the schema requirements for " +
          s"the feature ${featureType.getTypeName} for catalog table : $catalogTable.  " +
          s"We require that features sharing a table have schema starting with a partition and a constant.")
      }
    }
  }

  /**
   * Deletes the tables from Accumulo created from the Geomesa SpatioTemporal Schema, and deletes
   * metadata from the catalog. If the table is an older 0.10.x table, we throw an exception.
   *
   * This version overrides the default geotools removeSchema function and uses 1 thread for
   * querying during metadata deletion.
   *
   * @param featureName the name of the feature
   */
  override def removeSchema(featureName: String) = removeSchema(featureName, 1)

  /**
   * Deletes the tables from Accumulo created from the Geomesa SpatioTemporal Schema, and deletes
   * metadata from the catalog. If the table is an older 0.10.x table, we throw an exception.
   *
   * @param featureName the name of the feature
   * @param numThreads the number of concurrent threads to spawn for querying during metadata deletion
   */
  def removeSchema(featureName: String, numThreads: Int = 1) =
    if (metadata.read(featureName, ST_IDX_TABLE_KEY).nonEmpty) {
      val featureType = getSchema(featureName)

      if (core.index.getTableSharing(featureType)) {
        deleteSharedTables(featureType)
      } else {
        deleteStandAloneTables(featureType)
      }

      metadata.delete(featureName, numThreads)
      metadata.expireCache(featureName)
    } else {
      // TODO: Apply the SpatioTemporalTable.deleteFeaturesFromTable here?
      // https://geomesa.atlassian.net/browse/GEOMESA-360
      throw new RuntimeException("Cannot delete schema for this version of the data store")
    }

  private def deleteSharedTables(sft: SimpleFeatureType) = {
    val stTableName = getSpatioTemporalIdxTableName(sft)
    val attrTableName = getAttrIdxTableName(sft)
    val recordTableName = getRecordTableForType(sft)

    val numThreads = queryThreadsConfig.getOrElse(Math.min(MAX_QUERY_THREADS,
      Math.max(MIN_QUERY_THREADS, getSpatioTemporalMaxShard(sft))))

    val stBatchDeleter =
      connector.createBatchDeleter(stTableName, authorizationsProvider.getAuthorizations, numThreads, defaultBWConfig)

    SpatioTemporalTable.deleteFeaturesFromTable(connector, stBatchDeleter, sft)

    val atBatchDeleter =
      connector.createBatchDeleter(attrTableName, authorizationsProvider.getAuthorizations, numThreads, defaultBWConfig)
    AttributeTable.deleteFeaturesFromTable(connector, atBatchDeleter, sft)

    val recordBatchDeleter =
      connector.createBatchDeleter(recordTableName, authorizationsProvider.getAuthorizations, numThreads, defaultBWConfig)
    RecordTable.deleteFeaturesFromTable(connector, recordBatchDeleter, sft)
  }

  // NB: We are *not* currently deleting the query table and/or query information.
  private def deleteStandAloneTables(sft: SimpleFeatureType) =
    Seq(
      getSpatioTemporalIdxTableName(sft),
      getAttrIdxTableName(sft),
      getRecordTableForType(sft)
    ).filter(tableOps.exists).foreach(tableOps.delete)

  /**
   * Delete everything (all tables) associated with this datastore (index tables and catalog table)
   */
  def delete() = {
    val indexTables =
      getTypeNames.flatMap { t =>
        Seq(getSpatioTemporalIdxTableName(t),
            getAttrIdxTableName(t),
            getRecordTableForType(t))
        }.distinct

    // Delete index tables first then catalog table in case of error
    indexTables.filter(tableOps.exists).foreach(tableOps.delete)
    tableOps.delete(catalogTable)
  }

  /**
   * GeoTools API createSchema() method for a featureType...creates tables with
   * ${numTabletServers} splits. To control the number of splits use the
   * createSchema(featureType, maxShard) method or a custom index schema format.
   *
   * @param featureType
   */
  override def createSchema(featureType: SimpleFeatureType) = createSchema(featureType, DEFAULT_MAX_SHARD)

  /**
   * Validates the configuration of this data store instance against the stored configuration in
   * Accumulo, if any. This is used to ensure that the visibilities (in particular) do not change
   * from one instance to the next. This will fill in any missing metadata that may occur in an
   * older (0.1.0) version of a table.
   */
  protected def validateMetadata(featureName: String): Unit = {
    metadata.read(featureName, ATTRIBUTES_KEY)
      .getOrElse(throw new RuntimeException(s"Feature '$featureName' has not been initialized. Please call 'createSchema' first."))

    val ok = validated.getOrElseUpdate(featureName, checkMetadata(featureName))

    if (!ok.isEmpty) {
      throw new RuntimeException("Configuration of this DataStore does not match the schema values: " + ok)
    }
  }

  /**
   * Wraps the functionality of checking the metadata against this config
   *
   * @param featureName
   * @return string with errors, or empty string
   */
  private def checkMetadata(featureName: String): String = {

    // check the different metadata options
    val checks = List(checkVisibilitiesMetadata(featureName))

    val errors = checks.flatten.mkString(", ")

    // if no errors, check the feature encoding and update if needed
    if (errors.isEmpty) {
      checkFeatureEncodingMetadata(featureName)
    }

    errors
  }

  /**
   * Checks the visibility stored in the metadata table against the configuration of this data store.
   *
   * @param featureName
   * @return
   */
  private def checkVisibilitiesMetadata(featureName: String): Option[String] = {
    // validate that visibilities have not changed
    val storedVisibilities = metadata.read(featureName, VISIBILITIES_KEY).getOrElse("")
    if (storedVisibilities != writeVisibilities) {
      Some(s"$VISIBILITIES_KEY = '$writeVisibilities', should be '$storedVisibilities'")
    } else {
      None
    }
  }

  /**
   * Checks the feature encoding in the metadata against the configuration of this data store.
   *
   * @param featureName
   */
  def checkFeatureEncodingMetadata(featureName: String): Unit = {
    // for feature encoding, we are more lenient - we will use whatever is stored in the table,
    // or default to 'text' for backwards compatibility
    if (metadata.read(featureName, FEATURE_ENCODING_KEY).getOrElse("").isEmpty) {
      // if there is nothing in the table, it means the table was created with an older version of
      // geomesa - we'll update the data in the table to be 1.0 compliant
      metadata.insert(featureName, FEATURE_ENCODING_KEY, FeatureEncoding.TEXT.toString)
    }
  }

  /**
   * Checks whether the current user can write - based on whether they can read data in this
   * data store.
   *
   * @param featureName
   */
  protected def checkWritePermissions(featureName: String): Unit = {
    val visibilities = metadata.read(featureName, VISIBILITIES_KEY).getOrElse("")
    // if no visibilities set, no need to check
    if (!visibilities.isEmpty) {
      // create a key for the user's auths that we will use to check the cache
      val authString = authorizationsProvider.getAuthorizations.getAuthorizations
                      .map(a => new String(a)).sorted.mkString(",")
      if (!checkWritePermissions(featureName, authString)) {
        throw new RuntimeException(s"The current user does not have the required authorizations to " +
          s"write $featureName features. Required authorizations: '$visibilities', " +
          s"actual authorizations: '$authString'")
      }
    }
  }

  /**
   * Wraps logic for checking write permissions for a given set of auths
   *
   * @param featureName
   * @param authString
   * @return
   */
  private def checkWritePermissions(featureName: String, authString: String) = {
    // if cache contains an entry, use that
    visibilityCheckCache.getOrElse((featureName, authString), {
      // check the 'visibilities check' metadata - it has visibilities applied, so if the user
      // can read that row, then they can read any data in the data store
      val visCheck = metadata.readRequiredNoCache(featureName, VISIBILITIES_CHECK_KEY)
                      .isInstanceOf[Some[String]]
      visibilityCheckCache.put((featureName, authString), visCheck)
      visCheck
    })
  }

  /**
   * Implementation of AbstractDataStore getTypeNames
   *
   * @return
   */
  override def getTypeNames: Array[String] =
    if (tableOps.exists(catalogTable)) {
      metadata.getFeatureTypes
    }
    else {
      Array()
    }


  // NB:  By default, AbstractDataStore is "isWriteable".  This means that createFeatureSource returns
  // a featureStore
  override def getFeatureSource(typeName: Name): SimpleFeatureSource = {
    validateMetadata(typeName.getLocalPart)
    if (cachingConfig) {
      new AccumuloFeatureStore(this, typeName) with CachingFeatureSource
    } else {
      new AccumuloFeatureStore(this, typeName)
    }
  }

  override def getFeatureSource(typeName: String): SimpleFeatureSource =
    getFeatureSource(new NameImpl(typeName))

  /**
   * Reads the index schema format out of the metadata
   *
   * @param featureName
   * @return
   */
  def getIndexSchemaFmt(featureName: String) =
    metadata.read(featureName, SCHEMA_KEY).getOrElse(EMPTY_STRING)

  /**
   * Updates the index schema format - WARNING don't use this unless you know what you're doing.
   * @param sft
   * @param schema
   */
  def setIndexSchemaFmt(sft: String, schema: String) = {
    metadata.insert(sft, SCHEMA_KEY, schema)
    metadata.expireCache(sft)
  }

  /**
   * Gets the internal geomesa version number for a given feature type
   *
   * @param sft
   * @return
   */
  def geomesaVersion(sft: SimpleFeatureType): Int = geomesaVersion(sft.getTypeName)

  /**
   * Gets the internal geomesa version number for a given feature type
   *
   * @param sft
   * @return
   */
  def geomesaVersion(sft: String): Int =
    metadata.read(sft, VERSION_KEY).map(_.toInt).getOrElse {
      // back compatible checks for before we wrote the explicit version
      if (metadata.read(sft, ST_IDX_TABLE_KEY).isEmpty) {
        0 // version 0 corresponds to the old 'non-catalog' table format
      } else {
        1 // version 1 corresponds to the split tables with unsorted STIDX
      }
    }

  /**
   * Update the geomesa version
   *
   * @param sft
   * @param version
   */
  def setGeomesaVersion(sft: String, version: Int): Unit = {
    metadata.insert(sft, VERSION_KEY, version.toString)
    metadata.expireCache(sft)
  }

  /**
   * Reads the attributes out of the metadata
   *
   * @param featureName
   * @return
   */
  private def getAttributes(featureName: String) = metadata.read(featureName, ATTRIBUTES_KEY)

  /**
   * Reads the feature encoding from the metadata. Defaults to TEXT if there is no metadata.
   */
  def getFeatureEncoding(sft: SimpleFeatureType): FeatureEncoding = {
    metadata.read(sft.getTypeName, FEATURE_ENCODING_KEY)
<<<<<<< HEAD
      .map(FeatureEncoding.withName(_)).getOrElse(FeatureEncoding.TEXT)
=======
      .map(FeatureEncoding.withName).getOrElse(FeatureEncoding.TEXT)
>>>>>>> bb75502f
  }

  // We assume that they want the bounds for everything.
  override def getBounds(query: Query): ReferencedEnvelope = {
    val env = metadata.read(query.getTypeName, SPATIAL_BOUNDS_KEY).getOrElse(WHOLE_WORLD_BOUNDS)
    val minMaxXY = env.split(":")
    val curBounds = minMaxXY.size match {
      case 4 => env
      case _ => WHOLE_WORLD_BOUNDS
    }
    val sft = getSchema(query.getTypeName)
    val crs = sft.getCoordinateReferenceSystem
    stringToReferencedEnvelope(curBounds, crs)
  }

  def getTimeBounds(typeName: String): Interval = {
    metadata.read(typeName, TEMPORAL_BOUNDS_KEY)
      .map(stringToTimeBounds)
      .getOrElse(ALL_TIME_BOUNDS)
  }

  def stringToTimeBounds(value: String): Interval = {
    val longs = value.split(":").map(java.lang.Long.parseLong)
    require(longs(0) <= longs(1))
    require(longs.length == 2)
    new Interval(longs(0), longs(1))
  }

  private def stringToReferencedEnvelope(string: String,
                                         crs: CoordinateReferenceSystem): ReferencedEnvelope = {
    val minMaxXY = string.split(":")
    require(minMaxXY.size == 4)
    new ReferencedEnvelope(minMaxXY(0).toDouble, minMaxXY(1).toDouble, minMaxXY(2).toDouble,
                            minMaxXY(3).toDouble, crs)
  }

  /**
   * Writes spatial bounds for this feature
   *
   * @param featureName
   * @param bounds
   */
  def writeSpatialBounds(featureName: String, bounds: ReferencedEnvelope) {
    // prepare to write out properties to the Accumulo SHP-file table
    val newbounds = metadata.read(featureName, SPATIAL_BOUNDS_KEY) match {
      case Some(env) => getNewBounds(env, bounds)
      case None      => bounds
    }

    val minMaxXY = List(newbounds.getMinX, newbounds.getMaxX, newbounds.getMinY, newbounds.getMaxY)
    val encoded = minMaxXY.mkString(":")

    metadata.insert(featureName, SPATIAL_BOUNDS_KEY, encoded)
  }

  private def getNewBounds(env: String, bounds: ReferencedEnvelope) = {
    val oldBounds = stringToReferencedEnvelope(env, DefaultGeographicCRS.WGS84)
    oldBounds.expandToInclude(bounds)
    oldBounds
  }

  /**
   * Writes temporal bounds for this feature
   *
   * @param featureName
   * @param timeBounds
   */
  def writeTemporalBounds(featureName: String, timeBounds: Interval) {
    val newTimeBounds = metadata.read(featureName, TEMPORAL_BOUNDS_KEY) match {
      case Some(currentTimeBoundsString) => getNewTimeBounds(currentTimeBoundsString, timeBounds)
      case None                          => Some(timeBounds)
    }

    // Only write expanded bounds.
    newTimeBounds.foreach { newBounds =>
      val encoded = s"${newBounds.getStartMillis}:${newBounds.getEndMillis}"
      metadata.insert(featureName, TEMPORAL_BOUNDS_KEY, encoded)
    }
  }

  def getNewTimeBounds(current: String, newBounds: Interval): Option[Interval] = {
    val currentTimeBounds = stringToTimeBounds(current)
    val expandedTimeBounds = currentTimeBounds.expandByInterval(newBounds)
    if (!currentTimeBounds.equals(expandedTimeBounds)) {
      Some(expandedTimeBounds)
    } else {
      None
    }
  }

  /**
   * Implementation of abstract method
   *
   * @param featureName
   * @return the corresponding feature type (schema) for this feature name,
   *         or NULL if this feature name does not appear to exist
   */
  override def getSchema(featureName: String): SimpleFeatureType = getSchema(new NameImpl(featureName))

  override def getSchema(name: Name): SimpleFeatureType = {
    val featureName = name.getLocalPart
    getAttributes(featureName).map { attributes =>
      val sft = SimpleFeatureTypes.createType(name.getURI, attributes)
      val dtgField = metadata.read(featureName, DTGFIELD_KEY).getOrElse(core.DEFAULT_DTG_PROPERTY_NAME)
      val indexSchema = metadata.read(featureName, SCHEMA_KEY).orNull
      // If no data is written, we default to 'false' in order to support old tables.
      val sharingBoolean = metadata.read(featureName, SHARED_TABLES_KEY).getOrElse("false")

      sft.getUserData.put(core.index.SF_PROPERTY_START_TIME, dtgField)
      sft.getUserData.put(core.index.SF_PROPERTY_END_TIME, dtgField)
      sft.getUserData.put(core.index.SFT_INDEX_SCHEMA, indexSchema)
      core.index.setTableSharing(sft, new java.lang.Boolean(sharingBoolean))
      sft
    }.orNull
  }

  // Implementation of Abstract method
  def getFeatureReader(featureName: String): AccumuloFeatureReader = getFeatureReader(featureName, Query.ALL)

  // This override is important as it allows us to optimize and plan our search with the Query.
  override def getFeatureReader(featureName: String, query: Query) = {
    validateMetadata(featureName)
    val indexSchemaFmt = getIndexSchemaFmt(featureName)
    val sft = getSchema(featureName)
    val fe = SimpleFeatureEncoder(sft, getFeatureEncoding(sft))
    setQueryTransforms(query, sft)
    new AccumuloFeatureReader(this, query, indexSchemaFmt, sft, fe)
  }

  /* create a general purpose writer that is capable of insert, deletes, and updates */
  override def getFeatureWriter(typeName: String, filter: Filter, transaction: Transaction): SFFeatureWriter = {
    validateMetadata(typeName)
    checkWritePermissions(typeName)
    val sft = getSchema(typeName)
    val indexSchemaFmt = getIndexSchemaFmt(typeName)
    val fe = SimpleFeatureEncoder(sft, getFeatureEncoding(sft))
    val encoder = IndexSchema.buildKeyEncoder(indexSchemaFmt, fe)
    new ModifyAccumuloFeatureWriter(sft, encoder, connector, fe, writeVisibilities, filter, this)
  }

  /* optimized for GeoTools API to return writer ONLY for appending (aka don't scan table) */
  override def getFeatureWriterAppend(typeName: String,
                                      transaction: Transaction): SFFeatureWriter = {
    validateMetadata(typeName)
    checkWritePermissions(typeName)
    val sft = getSchema(typeName)
    val indexSchemaFmt = getIndexSchemaFmt(typeName)
    val fe = SimpleFeatureEncoder(sft, getFeatureEncoding(sft))
    val encoder = IndexSchema.buildKeyEncoder(indexSchemaFmt, fe)
    new AppendAccumuloFeatureWriter(sft, encoder, connector, fe, writeVisibilities, this)
  }

  override def getUnsupportedFilter(featureName: String, filter: Filter): Filter = Filter.INCLUDE

  /**
   * Create a BatchScanner for the SpatioTemporal Index Table
   *
   * @param numThreads number of threads for the BatchScanner
   */
  def createSpatioTemporalIdxScanner(sft: SimpleFeatureType, numThreads: Int): BatchScanner = {
    logger.trace(s"Creating ST batch scanner with $numThreads threads")
    if (geomesaVersion(sft) > 0) {
      connector.createBatchScanner(getSpatioTemporalIdxTableName(sft),
                                   authorizationsProvider.getAuthorizations,
                                   numThreads)
    } else {
      connector.createBatchScanner(catalogTable, authorizationsProvider.getAuthorizations, numThreads)
    }
  }

  /**
   * Create a BatchScanner for the SpatioTemporal Index Table
   */
  def createSTIdxScanner(sft: SimpleFeatureType): BatchScanner = {
    // use provided thread count, or the number of shards (with min/max checks)
    val numThreads = queryThreadsConfig.getOrElse(Math.min(MAX_QUERY_THREADS,
                       Math.max(MIN_QUERY_THREADS, getSpatioTemporalMaxShard(sft))))
    createSpatioTemporalIdxScanner(sft, numThreads)
  }

  /**
   * Create a Scanner for the Attribute Table (Inverted Index Table)
   */
  def createAttrIdxScanner(sft: SimpleFeatureType) =
    if (geomesaVersion(sft) > 0) {
      connector.createScanner(getAttrIdxTableName(sft), authorizationsProvider.getAuthorizations)
    } else {
      throw new RuntimeException("Cannot create Attribute Index Scanner - " +
        "attribute index table does not exist for this version of the data store")
    }

  /**
   * Create a BatchScanner to retrieve only Records (SimpleFeatures)
   */
  def createRecordScanner(sft: SimpleFeatureType, numThreads: Int = recordScanThreads) = {
    logger.trace(s"Creating record scanne with $numThreads threads")
    if (geomesaVersion(sft) > 0) {
      connector.createBatchScanner(getRecordTableForType(sft), authorizationsProvider.getAuthorizations, numThreads)
    } else {
      throw new RuntimeException("Cannot create Record Scanner - record table does not exist for this version" +
        "of the datastore")
    }
  }

  // Accumulo assumes that the failures directory exists.  This function assumes that you have already created it.
  def importDirectory(tableName: String, dir: String, failureDir: String, disableGC: Boolean) {
    tableOps.importDirectory(tableName, dir, failureDir, disableGC)
  }

  /**
   * Gets the feature name from a feature type
   *
   * @param featureType
   * @return
   */
  private def getFeatureName(featureType: SimpleFeatureType) = featureType.getName.getLocalPart

  override def strategyHints(sft: SimpleFeatureType) = new UserDataStrategyHints()
}

object AccumuloDataStore {

  /**
   * Format record table name for Accumulo...table name is stored in metadata for other usage
   * and provide compatibility moving forward if table names change
   * @param catalogTable
   * @param featureType
   * @return
   */
  def formatRecordTableName(catalogTable: String, featureType: SimpleFeatureType) =
    formatTableName(catalogTable, featureType, TableSuffix.Records)

  /**
   * Format spatio-temoral index table name for Accumulo...table name is stored in metadata for other usage
   * and provide compatibility moving forward if table names change
   * @param catalogTable
   * @param featureType
   * @return
   */
  def formatSpatioTemporalIdxTableName(catalogTable: String, featureType: SimpleFeatureType) =
    formatTableName(catalogTable, featureType, TableSuffix.STIdx)

  /**
   * Format attribute index table name for Accumulo...table name is stored in metadata for other usage
   * and provide compatibility moving forward if table names change
   * @param catalogTable
   * @param featureType
   * @return
   */
  def formatAttrIdxTableName(catalogTable: String, featureType: SimpleFeatureType) =
    formatTableName(catalogTable, featureType, TableSuffix.AttrIdx)

  /**
   * Format queries table name for Accumulo...table name is stored in metadata for other usage
   * and provide compatibility moving forward if table names change
   * @param catalogTable
   * @param featureType
   * @return
   */
  def formatQueriesTableName(catalogTable: String, featureType: SimpleFeatureType): String =
    s"${catalogTable}_queries"

  // only alphanumeric is safe
  val SAFE_FEATURE_NAME_PATTERN = "^[a-zA-Z0-9]+$"

  /**
   * Format a table name with a namespace. Non alpha-numeric characters present in
   * featureType names will be underscore hex encoded (e.g. _2a) including multibyte
   * UTF8 characters (e.g. _2a_f3_8c) to make them safe for accumulo table names
   * but still human readable.
   */
  def formatTableName(catalogTable: String, featureType: SimpleFeatureType, suffix: String): String =
    if (core.index.getTableSharing(featureType))
      formatTableName(catalogTable, suffix)
    else
      formatTableName(catalogTable, featureType.getTypeName, suffix)

  /**
   * Format a table name for the shared tables
   */
  def formatTableName(catalogTable: String, suffix: String): String =
    s"${catalogTable}_$suffix"

  /**
   * Format a table name with a namespace. Non alpha-numeric characters present in
   * featureType names will be underscore hex encoded (e.g. _2a) including multibyte
   * UTF8 characters (e.g. _2a_f3_8c) to make them safe for accumulo table names
   * but still human readable.
   */
  def formatTableName(catalogTable: String, typeName: String, suffix: String): String = {
    val safeTypeName: String =
      if(typeName.matches(SAFE_FEATURE_NAME_PATTERN)){
        typeName
      } else {
        hexEncodeNonAlphaNumeric(typeName)
      }

    List(catalogTable, safeTypeName, suffix).mkString("_")
  }

  val alphaNumeric = ('a' to 'z') ++ ('A' to 'Z') ++ ('0' to '9')

  /**
   * Encode non-alphanumeric characters in a string with
   * underscore plus hex digits representing the bytes. Note
   * that multibyte characters will be represented with multiple
   * underscores and bytes...e.g. _8a_2f_3b
   */
  def hexEncodeNonAlphaNumeric(input: String): String = {
    val sb = new StringBuilder
    input.toCharArray.foreach { c =>
      if (alphaNumeric.contains(c)) {
        sb.append(c)
      } else {
        val encoded =
          Hex.encodeHex(c.toString.getBytes("UTF8")).grouped(2)
            .map{ arr => "_" + arr(0) + arr(1) }.mkString.toLowerCase
        sb.append(encoded)
      }
    }
    sb.toString()
  }

  /**
   * Checks for attribute transforms in the query and sets them as hints if found
   *
   * @param query
   * @param sft
   * @return
   */
  def setQueryTransforms(query: Query, sft: SimpleFeatureType) =
    if (query.getProperties != null && query.getProperties.size > 0) {
      val (transformProps, regularProps) = query.getPropertyNames.partition(_.contains('='))
      val convertedRegularProps = regularProps.map { p => s"$p=$p" }
      val allTransforms = convertedRegularProps ++ transformProps
      // ensure that the returned props includes geometry, otherwise we get exceptions everywhere
      val geomName = sft.getGeometryDescriptor.getLocalName
      val geomTransform =
        if (allTransforms.exists(_.matches(s"$geomName\\s*=.*"))) {
          Nil
        } else {
          Seq(s"$geomName=$geomName")
        }
      val transforms = (allTransforms ++ geomTransform).mkString(";")
      val transformDefs = TransformProcess.toDefinition(transforms)
      val derivedSchema = AccumuloFeatureStore.computeSchema(sft, transformDefs)
      query.setProperties(Query.ALL_PROPERTIES)
      query.getHints.put(TRANSFORMS, transforms)
      query.getHints.put(TRANSFORM_SCHEMA, derivedSchema)
    }
}
<|MERGE_RESOLUTION|>--- conflicted
+++ resolved
@@ -695,11 +695,7 @@
    */
   def getFeatureEncoding(sft: SimpleFeatureType): FeatureEncoding = {
     metadata.read(sft.getTypeName, FEATURE_ENCODING_KEY)
-<<<<<<< HEAD
-      .map(FeatureEncoding.withName(_)).getOrElse(FeatureEncoding.TEXT)
-=======
       .map(FeatureEncoding.withName).getOrElse(FeatureEncoding.TEXT)
->>>>>>> bb75502f
   }
 
   // We assume that they want the bounds for everything.
